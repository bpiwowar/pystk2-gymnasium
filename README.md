# PySuperTuxKart gymnasium wrapper

*warning*: pystk2-gymnasium is in alpha stage - the environments might change abruptly!

## Install

The PySuperKart2 gymnasium wrapper is a Python package, so installing is fairly easy

`pip install pystk2-gymnasium`

Note that during the first run, SuperTuxKart assets are downloaded in the cache directory.

## Environments

*Warning* only one SuperTuxKart environment can be created for now. Moreover, no graphics information
is available for now.

After importing `pystk2_gymnasium`, the following environments are available:

- `supertuxkart-v0` is the main environment containing complete observations. The observation and action spaces are both dictionaries with continuous or discrete variables (see below). The exact structure can be found using `env.observation_space` and `env.action_space`. The following options can be used to modify the environment:
    - `render_mode` can be None or `human`
    - `track` defines the SuperTuxKart track to use (None for random). The full list can be found in `STKRaceEnv.TRACKS` after initialization with `initialize.initialize(with_graphics: bool)` has been called.
    - `num_kart` defines the number of karts on the track (3 by default)
    - `rank_start` defines the starting position (None for random, which is the default)
    - `use_ai` flag (False by default) to ignore actions (when calling `step`, and use a SuperTuxKart bot)
    - `max_paths` the maximum number of the (nearest) paths (a track is made of paths) to consider in the observation state
    - `laps` is the number of laps (1 by default)
    - `difficulty` is the difficulty of the AI bots (lowest 0 to highest 2, default to 2)
- `supertuxkart-simple-v0` is a simplified environment with a fixed number of observations for paths (controlled by `state_paths`, default 5), items (`state_items`, default 5), karts (`state_karts`, default 5)
- `supertuxkart-flattened-v0` has observation and action spaces simplified at the maximum (only `discrete` and `continuous` keys)
- `supertuxkart-flattened-continuous-actions-v0` removes discrete actions (default to 0) so this is steer/acceleration only in the continuous domain
- `supertuxkart-flattened-multidiscrete-v0` is like the previous one, but with fully multi-discrete actions. `acceleration_steps` and `steer_steps` (default to 5) control the number of discrete values for acceleration and steering respectively.
- `supertuxkart-flattened-discrete-v0` is like the previous one, but with fully discretized actions

<<<<<<< HEAD
The reward is given by

$$
\mathrm{reward} r_{t} =  \frac{1}{10}(d_{t} - d_{t-1})
+ (1 - \frac{\mathrm{pos}_t}{K}) \times (3 + 7 f_t) - 0.1
+ 10 * f_t
$$
=======
The reward $r_t$ at time $t$ is given by

$$ r_{t} =  \frac{1}{10}(d_{t} - d_{t-1}) + (1 - \frac{\mathrm{pos}_t}{K}) \times (3 + 7 f_t) - 0.1 + 10 * f_t $$
>>>>>>> c86bef78

where $d_t$ is the
overall track distance at time $t$, $\mathrm{pos}_t$ the position among the $K$ karts at time $t$, and $f_t$ is $1$ when the kart finishes the race.

## Action and observation space

All the 3D vectors are within the kart referential (`z` front, `x` left, `y` up):

- `distance_down_track`: The distance from the start
- `energy`: remaining collected energy
- `front`: front of the kart (3D vector)
- `items_position`: position of the items (3D vectors)
- `attachment`: the item attached to the kart (bonus box, banana, nitro/big, nitro/small, bubble gum, easter egg)
- `attachment_time_left`: how much time the attachment will be kept
- `items_type`: type of the item
- `jumping`: is the kart jumping
- `karts_position`: position of other karts, beginning with the ones in front
- `max_steer_angle` the max angle of the steering (given the current speed)
- `paths_distance`: the distance of the paths
- `paths_start`, `paths_end`, `paths_width`: 3D vector to the paths start and end, with their widths (sccalar)
- `paths_start`: 3D vectors to the the path s
- `powerup`
- `shield_time`
- `skeed_factor`
- `velocity`: velocity vector

## Example

```py3
import gymnasium as gym
import pystk2_gymnasium

# Use a a flattened version of the observation and action spaces
# In both case, this corresponds to a dictionary with two keys:
# - `continuous` is a vector corresponding to the continuous observations
# - `discrete` is a vector (of integers) corresponding to discrete observations
env = gym.make("supertuxkart-flattened-v0", render_mode="human", use_ai=False)

ix = 0
done = False
state, *_ = env.reset()

while not done:
    ix += 1
    action = env.action_space.sample()
    state, reward, terminated, truncated, _ = env.step(action)
    done = truncated or terminated
```<|MERGE_RESOLUTION|>--- conflicted
+++ resolved
@@ -32,19 +32,9 @@
 - `supertuxkart-flattened-multidiscrete-v0` is like the previous one, but with fully multi-discrete actions. `acceleration_steps` and `steer_steps` (default to 5) control the number of discrete values for acceleration and steering respectively.
 - `supertuxkart-flattened-discrete-v0` is like the previous one, but with fully discretized actions
 
-<<<<<<< HEAD
-The reward is given by
-
-$$
-\mathrm{reward} r_{t} =  \frac{1}{10}(d_{t} - d_{t-1})
-+ (1 - \frac{\mathrm{pos}_t}{K}) \times (3 + 7 f_t) - 0.1
-+ 10 * f_t
-$$
-=======
 The reward $r_t$ at time $t$ is given by
 
 $$ r_{t} =  \frac{1}{10}(d_{t} - d_{t-1}) + (1 - \frac{\mathrm{pos}_t}{K}) \times (3 + 7 f_t) - 0.1 + 10 * f_t $$
->>>>>>> c86bef78
 
 where $d_t$ is the
 overall track distance at time $t$, $\mathrm{pos}_t$ the position among the $K$ karts at time $t$, and $f_t$ is $1$ when the kart finishes the race.
