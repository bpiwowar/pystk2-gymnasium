--- conflicted
+++ resolved
@@ -12,16 +12,11 @@
 
 ## Environments
 
-*Warning* only one SuperTuxKart environment can be created for now. Moreover, no graphics information 
+*Warning* only one SuperTuxKart environment can be created for now. Moreover, no graphics information
 is available for now.
 
 After importing `pystk2_gymnasium`, the following environments are available:
 
-<<<<<<< HEAD
-- `supertuxkart-v0` is the main environment containing complete observations
-- `supertuxkart-simple-v0` is a simplified environment with fixed size observations
-- `supertuxkart-flattened-v0` has observation and action spaces simplified at the maximum (only `obs_discrete` and `obs_continuous` keys)
-=======
 - `supertuxkart-v0` is the main environment containing complete observations, with the following options:
     - `render_mode` can be None or `human`
     - `track` defines the SuperTuxKart track to use (None for random). The full list can be found in `STKRaceEnv.TRACKS` after initialization with `initialize.initialize(with_graphics: bool)` has been called.
@@ -33,10 +28,9 @@
     - `difficulty` is the difficulty of the other bots (0 to 2, default to 2)
 - `supertuxkart-simple-v0` is a simplified environment with fixed number of observations for paths (controlled by `state_paths`, default 5), items (`state_items`, default 5), karts (`state_karts`, default 5)
 - `supertuxkart-flattened-v0` has observation and action spaces simplified at the maximum (only `discrete` and `continuous` keys)
->>>>>>> d28f1d0a
 - `supertuxkart-flattened-discrete-v0` is like the previous one, but with fully discretized actions
 
-The reward is the distance traveled. 
+The reward is the distance traveled.
 
 ## Example
 
