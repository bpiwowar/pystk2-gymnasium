--- conflicted
+++ resolved
@@ -17,11 +17,7 @@
 
 After importing `pystk2_gymnasium`, the following environments are available:
 
-<<<<<<< HEAD
-- `supertuxkart/full-v0` is the main environment containing complete observations. The observation and action spaces are both dictionaries with either continuous or discrete variable. The following options can be used to modify the environment:
-=======
-- `supertuxkart-v0` is the main environment containing complete observations. The observation and action spaces are both dictionaries with continuous or discrete variables (see below). The exact structure can be found using `env.observation_space` and `env.action_space`. The following options can be used to modify the environment:
->>>>>>> 8513a76b
+- `supertuxkart/full-v0` is the main environment containing complete observations. The observation and action spaces are both dictionaries with continuous or discrete variables (see below). The exact structure can be found using `env.observation_space` and `env.action_space`. The following options can be used to modify the environment:
     - `render_mode` can be None or `human`
     - `track` defines the SuperTuxKart track to use (None for random). The full list can be found in `STKRaceEnv.TRACKS` after initialization with `initialize.initialize(with_graphics: bool)` has been called.
     - `num_kart` defines the number of karts on the track (3 by default)
@@ -29,21 +25,12 @@
     - `use_ai` flag (False by default) to ignore actions (when calling `step`, and use a SuperTuxKart bot)
     - `max_paths` the maximum number of the (nearest) paths (a track is made of paths) to consider in the observation state
     - `laps` is the number of laps (1 by default)
-<<<<<<< HEAD
-    - `difficulty` is the difficulty of the other bots (0 to 2, default to 2)
-- `supertuxkart/simple-v0` is a simplified environment with fixed number of observations for paths (controlled by `state_paths`, default 5), items (`state_items`, default 5), karts (`state_karts`, default 5)
+    - `difficulty` is the difficulty of the AI bots (lowest 0 to highest 2, default to 2)
+- `supertuxkart/simple-v0` is a simplified environment with a fixed number of observations for paths (controlled by `state_paths`, default 5), items (`state_items`, default 5), karts (`state_karts`, default 5)
 - `supertuxkart/flattened-v0` has observation and action spaces simplified at the maximum (only `discrete` and `continuous` keys)
 - `supertuxkart/flattened_continuous_actions-v0` removes discrete actions (default to 0) so this is steer/acceleration only in the continuous domain
 - `supertuxkart/flattened_multidiscrete-v0` is like the previous one, but with fully multi-discrete actions. `acceleration_steps` and `steer_steps` (default to 5) control the number of discrete values for acceleration and steering respectively.
 - `supertuxkart/flattened_discrete-v0` is like the previous one, but with fully discretized actions
-=======
-    - `difficulty` is the difficulty of the AI bots (lowest 0 to highest 2, default to 2)
-- `supertuxkart-simple-v0` is a simplified environment with a fixed number of observations for paths (controlled by `state_paths`, default 5), items (`state_items`, default 5), karts (`state_karts`, default 5)
-- `supertuxkart-flattened-v0` has observation and action spaces simplified at the maximum (only `discrete` and `continuous` keys)
-- `supertuxkart-flattened-continuous-actions-v0` removes discrete actions (default to 0) so this is steer/acceleration only in the continuous domain
-- `supertuxkart-flattened-multidiscrete-v0` is like the previous one, but with fully multi-discrete actions. `acceleration_steps` and `steer_steps` (default to 5) control the number of discrete values for acceleration and steering respectively.
-- `supertuxkart-flattened-discrete-v0` is like the previous one, but with fully discretized actions
->>>>>>> 8513a76b
 
 The reward $r_t$ at time $t$ is given by
 
